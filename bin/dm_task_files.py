#!/usr/bin/env python
"""
Usage:
    dm_task_files.py <study>

Arguments:
    <study>             A datman managed study name
"""

import os
import re
import glob
import logging

from docopt import docopt

import datman.config
import datman.utils
import datman.dashboard as dashboard

logging.basicConfig(
    level=logging.WARN, format="[%(name)s] %(levelname)s: %(message)s"
)
logger = logging.getLogger(os.path.basename(__file__))


def main():
    args = docopt(__doc__)
    study = args["<study>"]

    config = datman.config.config(study=study)
    resources = get_resources_dirs(config)
<<<<<<< HEAD
    out_dir = config.get_path('task')
=======
    out_dir = config.get_path("task")
>>>>>>> 75d6bb2e
    regex = get_regex(config)

    try:
        os.mkdir(out_dir)
    except OSError:
        pass

    for resource_folder in resources:
        task_files = get_task_files(regex, resource_folder)

        if not task_files:
            continue

        session = os.path.basename(resource_folder)
        dest_folder = os.path.join(out_dir, session)
        try:
            os.mkdir(dest_folder)
        except OSError:
            pass
<<<<<<< HEAD

        renamed_files = resolve_duplicate_names(task_files)

        for fname in renamed_files:
            dest_path = os.path.join(dest_folder, fname)
            link_task_file(renamed_files[fname], dest_path)
            add_to_dashboard(session, dest_path)


def get_resources_dirs(config):
    resources_dir = config.get_path('resources')
=======

        renamed_files = resolve_duplicate_names(task_files)

        for fname in renamed_files:
            dest_path = os.path.join(dest_folder, fname)
            link_task_file(renamed_files[fname], dest_path)
            add_to_dashboard(session, dest_path)


def get_resources_dirs(config):
    resources_dir = config.get_path("resources")
>>>>>>> 75d6bb2e
    if dashboard.dash_found:
        subjects = datman.dashboard.get_study_subjects(config.study_name)
        sessions = []
        for subject in subjects:
            found_sessions = glob.glob(
<<<<<<< HEAD
                os.path.join(resources_dir, subject + '_*')
=======
                os.path.join(resources_dir, subject + "_*")
>>>>>>> 75d6bb2e
            )
            if found_sessions:
                sessions.extend(found_sessions)
    else:
        # Grabbing everything in resources comes with a small risk of
        # non-session folders being explored.
        sessions = [
<<<<<<< HEAD
            item for item in glob.glob(os.path.join(resources_dir, '*'))
            if os.path.isdir(item) and '_PHA_' not in os.path.basename(item)
=======
            item
            for item in glob.glob(os.path.join(resources_dir, "*"))
            if os.path.isdir(item) and "_PHA_" not in os.path.basename(item)
>>>>>>> 75d6bb2e
        ]

    return sessions


def get_regex(config):
    try:
        regex = config.get_key("TaskRegex")
    except datman.config.UndefinedSetting:
<<<<<<< HEAD
        logger.warning("'TaskRegex' not defined in settings, using default "
                    "regex to locate task files.")
        regex = 'behav|\.edat2'  # noqa: W605
=======
        logger.warn(
            "'TaskRegex' not defined in settings, using default "
            "regex to locate task files."
        )
        regex = "behav|\.edat2"  # noqa: W605
>>>>>>> 75d6bb2e
    return regex


def get_task_files(regex, resource_folder, ignore=".pdf|tech"):
    task_files = []
    for path, subdir, files in os.walk(resource_folder):
        if re.search(regex, path, re.IGNORECASE):
            for item in files:
                if re.search(ignore, item, re.IGNORECASE):
                    # Skip items matching the 'ignore' string
                    continue
                task_files.append(os.path.join(path, item))
            # move on to avoid adding a duplicate entry if a file name
            # also matches the regex
            continue
        for item in files:
            if re.search(regex, item, re.IGNORECASE) and not re.search(
                ignore, item, re.IGNORECASE
            ):
                task_files.append(os.path.join(path, item))
    return task_files


def link_task_file(src_path, dest_path):
    src = datman.utils.get_relative_source(src_path, dest_path)
    try:
        os.symlink(src, dest_path)
    except OSError as e:
        if e.errno == 13:
            logger.error(
                "Can't symlink task file {} to {} - Permission"
                " denied.".format(src, dest_path)
            )
        elif e.errno == 17:
            pass
        else:
            raise e


def resolve_duplicate_names(task_files):
    all_fnames = sort_fnames(task_files)
    resolved_names = {}
    for unique_name in all_fnames:
        file_paths = all_fnames[unique_name]

        if len(file_paths) == 1:
            resolved_names[unique_name] = file_paths[0]
            continue

        common_prefix = os.path.commonprefix(file_paths)
        for item in file_paths:
            new_name = morph_name(item, common_prefix)
            resolved_names[new_name] = item

    return resolved_names


def sort_fnames(file_list):
    all_fnames = {}
    for item in file_list:
        name = os.path.basename(item)
        all_fnames.setdefault(name, []).append(item)
    return all_fnames


def morph_name(file_path, common_prefix):
    """
    Returns a unique name by finding the unique part of a file's path and
    combining it into a hyphen separated file name
    """
    unique_part = file_path.replace(common_prefix, "")
    dir_levels = unique_part.count("/")
    if dir_levels == 0:
        new_name = unique_part
    else:
        # Common prefix may have split a directory name, so derive the new name
        # from the original path instead to ensure full names are used
        new_name = "-".join(file_path.split("/")[-(dir_levels + 1) :])
    return new_name


def add_to_dashboard(session, task_file):
    if not dashboard.dash_found:
        return

    db_session = dashboard.get_session(session)
    if not db_session:
        logger.info(
            "{} not yet in dashboard database. Cannot add task file "
            "{}".format(session, task_file)
        )
        return

    task = db_session.add_task(task_file)
    if not task:
        logger.error(
            "Failed to add task file {} to dashboard "
            "database".format(task_file)
        )
    return


if __name__ == "__main__":
    main()<|MERGE_RESOLUTION|>--- conflicted
+++ resolved
@@ -30,11 +30,7 @@
 
     config = datman.config.config(study=study)
     resources = get_resources_dirs(config)
-<<<<<<< HEAD
-    out_dir = config.get_path('task')
-=======
     out_dir = config.get_path("task")
->>>>>>> 75d6bb2e
     regex = get_regex(config)
 
     try:
@@ -54,19 +50,6 @@
             os.mkdir(dest_folder)
         except OSError:
             pass
-<<<<<<< HEAD
-
-        renamed_files = resolve_duplicate_names(task_files)
-
-        for fname in renamed_files:
-            dest_path = os.path.join(dest_folder, fname)
-            link_task_file(renamed_files[fname], dest_path)
-            add_to_dashboard(session, dest_path)
-
-
-def get_resources_dirs(config):
-    resources_dir = config.get_path('resources')
-=======
 
         renamed_files = resolve_duplicate_names(task_files)
 
@@ -78,17 +61,12 @@
 
 def get_resources_dirs(config):
     resources_dir = config.get_path("resources")
->>>>>>> 75d6bb2e
     if dashboard.dash_found:
         subjects = datman.dashboard.get_study_subjects(config.study_name)
         sessions = []
         for subject in subjects:
             found_sessions = glob.glob(
-<<<<<<< HEAD
-                os.path.join(resources_dir, subject + '_*')
-=======
                 os.path.join(resources_dir, subject + "_*")
->>>>>>> 75d6bb2e
             )
             if found_sessions:
                 sessions.extend(found_sessions)
@@ -96,14 +74,9 @@
         # Grabbing everything in resources comes with a small risk of
         # non-session folders being explored.
         sessions = [
-<<<<<<< HEAD
-            item for item in glob.glob(os.path.join(resources_dir, '*'))
-            if os.path.isdir(item) and '_PHA_' not in os.path.basename(item)
-=======
             item
             for item in glob.glob(os.path.join(resources_dir, "*"))
             if os.path.isdir(item) and "_PHA_" not in os.path.basename(item)
->>>>>>> 75d6bb2e
         ]
 
     return sessions
@@ -113,17 +86,11 @@
     try:
         regex = config.get_key("TaskRegex")
     except datman.config.UndefinedSetting:
-<<<<<<< HEAD
-        logger.warning("'TaskRegex' not defined in settings, using default "
-                    "regex to locate task files.")
-        regex = 'behav|\.edat2'  # noqa: W605
-=======
         logger.warn(
             "'TaskRegex' not defined in settings, using default "
             "regex to locate task files."
         )
         regex = "behav|\.edat2"  # noqa: W605
->>>>>>> 75d6bb2e
     return regex
 
 
