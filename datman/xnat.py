--- conflicted
+++ resolved
@@ -1221,14 +1221,8 @@
                                     "dicom upload fail?")
             else:
                 raise XnatException("An unknown error occured uploading data."
-<<<<<<< HEAD
-                                    "Status code: {}, reason: {}"
-                                    .format(response.status_code,
-                                            reply))
-=======
                                     f"Status code: {response.status_code}, "
                                     f"reason: {reply}")
->>>>>>> 5eb09a10
         return reply
 
     def _make_xnat_delete(self, url, retries=3):
@@ -1531,12 +1525,9 @@
                 set the zip name will be session.name
 
         """
-<<<<<<< HEAD
-=======
         if not self.experiment:
             raise ValueError(f"No data found for {self.name}")
 
->>>>>>> 5eb09a10
         resources_list = list(self.scan_resource_IDs)
         resources_list.extend(self.misc_resource_IDs)
         resources_list.extend(self.resource_IDs)
