"""Module to interact with the xnat server"""

from abc import ABC
import getpass
import json
import logging
import os
import re
import time
import tempfile
import urllib.parse
from xml.etree import ElementTree

import requests

from datman.exceptions import XnatException, ExportException, UndefinedSetting

logger = logging.getLogger(__name__)


def get_server(config=None, url=None, port=None):
    if not config and not url:
        raise XnatException(
            "Can't construct a valid server URL without a "
            "datman.config.config instance or string url"
        )

    if url and not port:
        # Avoid mangling user's url by appending a port from the config
        use_port = False
    else:
        use_port = True

    if not url:
        url = config.get_key("XNATSERVER")

    # Check for 'http' and NOT https, because checking for https could mangle a
    # url into https://http<restof>
    if not url.startswith("http"):
        url = "https://" + url

    if not use_port:
        return url

    try:
        port_str = get_port_str(config, port)
    except KeyError:
        logger.debug(
            f"'XNATPORT' undefined in config. Omitting port number for {url}"
        )
        port_str = ""

    # Will create a bad url if a port is appended after '/'
    if url.endswith("/"):
        url = url[:-1]

    server = f"{url}{port_str}"

    return server


def get_port_str(config=None, port=None):
    """
    Returns a port string of the format :portnum

    Will raise KeyError if port is None and config file doesnt define XNATPORT
    """
    if not config and not port:
        raise XnatException(
            "Can't construct port substring without a "
            "datman.config.config instance or a port number"
        )
    if port is None:
        port = config.get_key("XNATPORT")

    if not str(port).startswith(":"):
        port = f":{port}"

    return port


def get_auth(username=None, file_path=None):
    if username:
        return (username, getpass.getpass())

    if file_path:
        try:
            with open(file_path, "r") as cred_file:
                contents = cred_file.readlines()
        except Exception as e:
            raise XnatException(
                f"Failed to read credentials file {file_path}. " f"Reason - {e}"
            )
        try:
            username = contents[0].strip()
            password = contents[1].strip()
        except IndexError:
            raise XnatException(
                f"Failed to read credentials file {file_path} - "
                "incorrectly formatted."
            )
        return (username, password)

    try:
        username = os.environ["XNAT_USER"]
    except KeyError:
        raise KeyError("'XNAT_USER' not defined in environment")
    try:
        password = os.environ["XNAT_PASS"]
    except KeyError:
        raise KeyError("'XNAT_PASS' not defined in environment")

    return (username, password)


def get_connection(config, site=None, url=None, auth=None, server_cache=None):
    """Create (or retrieve) a connection to an XNAT server

    Args:
        config (:obj:`datman.config.config`): A study's configuration
        site (:obj:`str`, optional): A valid site for the current study. If
            given, site-specific settings will be searched for before
            defaulting to study or organization wide settings.
            Defaults to None.
        url (:obj:`str`, optional): An XNAT server URL. If given the
            configuration will NOT be consulted. Defaults to None.
        auth (:obj:`tuple`, optional): A (username, password) tuple. If given
            configuration / environment variables will NOT be consulted.
            Defaults to None.
        server_cache (:obj:`dict`, optional): A dictionary used to map URLs to
            open XNAT connections. If given, connections will be retrieved
            from the cache as needed or added if a new URL is requested.
            Defaults to None.

    Raises:
        XnatException: If a connection can't be made.

    Returns:
        :obj:`datman.xnat.xnat`: A connection to the required XNAT server.
    """
    if not url:
        url = config.get_key("XNATSERVER", site=site)

    if server_cache:
        try:
            return server_cache[url]
        except KeyError:
            pass

    server_url = get_server(url=url)

    if auth:
        connection = xnat(server_url, auth[0], auth[1])
    else:
        try:
            auth_file = config.get_key("XNAT_CREDENTIALS", site=site)
        except UndefinedSetting:
            auth_file = None
        else:
            if not os.path.exists(auth_file) and not os.path.dirname(auth_file):
                # User probably provided metadata file name only
                auth_file = os.path.join(config.get_path("meta"), auth_file)
        username, password = get_auth(file_path=auth_file)
        connection = xnat(server_url, username, password)

    if server_cache is not None:
        server_cache[url] = connection

    return connection


class xnat(object):
    server = None
    auth = None
    headers = None
    session = None

    def __init__(self, server, username, password):
        if server.endswith("/"):
            server = server[:-1]
        self.server = server
        self.auth = (username, password)
        try:
            self.open_session()
        except Exception:
<<<<<<< HEAD
            raise XnatException(f"Failed to open session with server {server}")
=======
            raise XnatException("Failed to open session with server {}".format(
                server))
>>>>>>> b87170f3

    def __enter__(self):
        return self

    def __exit__(self, type, value, traceback):
        # Ends the session on the server side
        url = f"{self.server}/data/JSESSION"
        self.session.delete(url)

    def open_session(self):
        """Open a session with the XNAT server.
        """
        url = f"{self.server}/data/JSESSION"

        s = requests.Session()

        response = s.post(url, auth=self.auth)

        if not response.status_code == requests.codes.ok:
            logger.warn(
                "Failed connecting to xnat server {} "
                "with response code {}"
                "".format(self.server, response.status_code)
            )
            logger.debug("Username: {}")
            response.raise_for_status()

        # Cookies are set automatically, dont manually set them or it wipes
        # out other session info
        self.session = s

    def get_projects(self, project=""):
        """Query the XNAT server for project metadata.

        Args:
            project (str, optional): The name of an XNAT project to search for.
                If unset, metadata from all accessible projects on the server
                will be returned. Defaults to the empty string.

        Raises:
            XnatException: If failure is experienced while attempting to access
                the server's API.

        Returns:
            list: A list with one dictionary for each study found. Beware - the
                formats of the dictionaries returned by a server-wide versus a
                single project search differ greatly in structure.
                This is a consequence of XNAT's API.
        """
        logger.debug("Querying XNAT server for projects")
        if project:
            logger.debug(f"Narrowing search to {project}")

        url = f"{self.server}/data/archive/projects/{project}?format=json"

        try:
            result = self._make_xnat_query(url)
        except Exception:
            raise XnatException(
                f"Failed getting projects from server with search URL {url}"
            )

        if not result:
            logger.debug(f"No projects found on server {self.server}")
            return []

        if not project:
            return result["ResultSet"]["Result"]

        return result["items"]

    def find_project(self, subject_id, projects=None):
        """Find the project a subject belongs to.

        Args:
            subject_id (:obj:`str`): The subject to search for.
            projects (:obj:`list`, optional): A list of projects to restrict
                the search to. Defaults to None.

        Returns:
            str: The name of the XNAT project the subject belongs to. Note:
                if the same ID is found in more than one project only the
                first match is returned.
        """
        if not projects:
            projects = [p["ID"] for p in self.get_projects()]

        for project in projects:
            if subject_id in self.get_subject_ids(project):
                logger.debug(f"Found session {subject_id} in project {project}")
                return project

    def get_subject_ids(self, project):
        """Retrieve the IDs for all subjects within an XNAT project.

        Args:
            project (:obj:`str`): The 'Project ID' for a project on XNAT.

        Raises:
            XnatException: If the project does not exist or access fails.

        Returns:
            list: A list of string subject IDs found within the project.
        """
        logger.debug(
            f"Querying xnat server {self.server} for subjects in project {project}"
        )

        if not self.get_projects(project):
            raise XnatException(f"Invalid XNAT project: {project}")

        url = f"{self.server}/data/archive/projects/{project}/subjects/"

        try:
            result = self._make_xnat_query(url)
        except Exception:
            raise XnatException(f"Failed getting xnat subjects with URL {url}")

        if not result:
            return []

        try:
            subids = [item["label"] for item in result["ResultSet"]["Result"]]
        except KeyError as e:
            raise XnatException(f"get_subject_ids - Malformed response. {e}")

        return subids

    def get_subject(self, project, subject_id, create=False):
        """Get a subject from the XNAT server.

        Args:
            project (:obj:`str`): The XNAT project to search within.
            subject_id (:obj:`str`): The XNAT subject to retrieve.
            create (bool, optional): Whether to create a subject matching
                subject_id if a match is not found. Defaults to False.

        Raises:
            XnatException: If access through the API failed or if the subject
                does not exist and can't be made.

        Returns:
            :obj:`datman.xnat.XNATSubject`: An XNATSubject instance matching
                the given subject ID.
        """
        logger.debug(f"Querying for subject {subject_id} in project {project}")

        url = "{}/data/archive/projects/{}/subjects/{}?format=json".format(
            self.server, project, subject_id
        )

        try:
            result = self._make_xnat_query(url)
        except Exception:
            raise XnatException(
                f"Failed getting subject {subject_id} with URL {url}"
            )

        if not create and not result:
            raise XnatException(
                f"Subject {subject_id} does not exist for project {project}"
            )

        if not result:
            logger.info(f"Creating {subject_id} in project {project}")
            self.make_subject(project, subject_id)
            return self.get_subject(project, subject_id)

        try:
            subject_json = result["items"][0]
        except (IndexError, KeyError):
            raise XnatException(
                f"Could not access metadata for subject {subject_id}"
            )

        return XNATSubject(subject_json)

    def make_subject(self, project, subject):
        """Make a new (empty) subject on the XNAT server.

        Args:
            project (:obj:`str`): The 'Project ID' of an existing XNAT project.
            subject (:obj:`str`): The ID to create the new subject under.

        Raises:
            XnatException: If subject creation fails.
        """
        url = f"{self.server}/REST/projects/{project}/subjects/{subject}"

        try:
            self._make_xnat_put(url)
        except requests.exceptions.RequestException as e:
            raise XnatException(
                "Failed to create xnat subject {} in project "
                "{}. Reason - {}".format(subject, project, e)
            )

<<<<<<< HEAD
    def get_experiment_ids(self, project, subject=""):
=======
    def find_subject(self, project, exper_id):
        """Find the parent subject ID for an experiment.

        Args:
            project (:obj:`str`): An XNAT project to search.
            exper_id (:obj:`str`): The experiment to find the parent ID for.

        Returns:
            str: The ID of the parent subject. Note that this returns the ID,
                not the label. The label and ID can be used interchangeably
                to query XNAT but the ID tends to not conform to any naming
                convention.
        """
        url = "{}/data/archive/projects/{}/experiments/{}?format=json".format(
            self.server, project, exper_id)

        try:
            result = self._make_xnat_query(url)
        except Exception:
            XnatException("Failed to query XNAT server {} for experiment {}"
                          "".format(project, exper_id))
        return result["items"][0]["data_fields"]["subject_ID"]

    def get_experiment_ids(self, project, subject=''):
>>>>>>> b87170f3
        """Retrieve all experiment IDs belonging to an XNAT subject.

        Args:
            project (:obj:`str`): An XNAT project ID.
            subject (:obj:`str`, optional): An existing XNAT subject within
                'project' to restrict the search to. Defaults to ''.

        Raises:
            XnatException: If server/API access fails.

        Returns:
            list: A list of string experiment IDs belonging to 'subject'.
        """
        logger.debug(
            "Querying XNAT server {} for experiment IDs for subject "
            "{} in project {}".format(self.server, subject, project)
        )

        if subject:
            subject = f"subjects/{subject}/"

        url = f"{self.server}/data/projects/{project}/{subject}experiments/?format=json"

        try:
            result = self._make_xnat_query(url)
        except Exception:
            raise XnatException(
                f"Failed getting experiment IDs for subject {subject} with URL {url}"
            )

        if not result:
            return []

        return [item.get("label") for item in result["ResultSet"]["Result"]]

    def get_experiment(self, project, subject_id, exper_id, create=False):
        """Get an experiment from the XNAT server.

        Args:
            project (:obj:`str`): The XNAT project to search within.
            subject_id (:obj:`str`): The XNAT subject to search.
            exper_id (:obj:`str`): The name of the experiment to retrieve.
            create (bool, optional): Whether to create an experiment matching
                exper_id if a match is not found. Defaults to False.

        Raises:
            XnatException: If the experiment doesnt exist and can't be made
                or the server/API can't be accessed.

        Returns:
            :obj:`datman.xnat.XNATExperiment`: An XNATExperiment instance
                matching the given experiment ID.
        """
        logger.debug(
            "Querying XNAT server {} for experiment {} belonging to "
            "{} in project {}".format(
                self.server, exper_id, subject_id, project
            )
        )

        url = (
            "{}/data/archive/projects/{}/subjects/{}/experiments/{}"
            "?format=json".format(self.server, project, subject_id, exper_id)
        )

        try:
            result = self._make_xnat_query(url)
        except Exception:
            raise XnatException(f"Failed getting experiment with URL {url}")

        if not create and not result:
            raise XnatException(
                "Experiment {} does not exist for subject "
                "{} in project {}".format(exper_id, subject_id, project)
            )

        if not result:
            logger.info(
                f"Creating experiment {exper_id} for subject_id {subject_id}"
            )
            self.make_experiment(project, subject_id, exper_id)
            return self.get_experiment(project, subject_id, exper_id)

        try:
            exper_json = result["items"][0]
        except (IndexError, KeyError):
            raise XnatException(
                f"Could not access metadata for experiment {exper_id}"
            )

        return XNATExperiment(project, subject_id, exper_json)

    def make_experiment(self, project, subject, experiment):
        """Make a new (empty) experiment on the XNAT server.

        Args:
            project (:obj:`str`): The 'Project ID' of an existing XNAT project.
            subject (:obj:`str`): The subject that should own the experiment.
            experiment (:obj:`str`):The ID to create the new experiment under.

        Raises:
            XnatException: If experiment creation fails.
        """

        url = (
            "{}/data/archive/projects/{}/subjects/{}/experiments/"
            "{}?xsiType=xnat:mrSessionData".format(
                self.server, project, subject, experiment
            )
        )
        try:
            self._make_xnat_put(url)
        except requests.exceptions.RequestException as e:
            raise XnatException(
                "Failed to create XNAT experiment {} under "
                "subject {} in project {}. Reason - {}".format(
                    experiment, subject, project, e
                )
            )

    def get_scan_ids(self, project, subject, experiment):
        """Retrieve all scan IDs for an XNAT experiment.

        Args:
            project (:obj:`str`): An XNAT project ID.
            subject (:obj:`str`): An existing subject within 'project'.
            experiment (:obj:`str`): An existing experiment within 'subject'.

        Raises:
            XnatException: If server/API access fails.

        Returns:
            list: A list of scan IDs belonging to 'experiment'.
        """
        logger.debug(
            "Querying XNAT server {} for scan IDs belonging to "
            "experiment {} of subject {} in project {}".format(
                self.server, experiment, subject, project
            )
        )

        url = (
            "{}/data/archive/projects/{}/subjects/{}/experiments/{}"
            "/scans/?format=json".format(
                self.server, project, subject, experiment
            )
        )

        try:
            result = self._make_xnat_query(url)
        except Exception:
            raise XnatException(
                f"Failed getting scan IDs for experiment {experiment} with URL {url}"
            )

        if not result:
            return []

        try:
            scan_ids = [
                item.get("ID") for item in result["ResultSet"]["Result"]
            ]
        except KeyError as e:
            raise XnatException(f"get_scan_ids - Malformed response. {e}")

        return scan_ids

    def get_scan(self, project, subject_id, exper_id, scan_id):
        """Get a scan from the XNAT server.

        Args:
            project (:obj:`str`): The XNAT project to search within.
            subject_id (:obj:`str`): The XNAT subject to search.
            exper_id (:obj:`str`): The XNAT experiment to search.
            scan_id (:obj:`str`): The ID of the scan to retrieve.

        Raises:
            XnatException: If the scan does not exist or the server/API can't
                be accessed.

        Returns:
            :obj:`datman.xnat.XNATScan`: An XNATScan instance matching the
                scan ID from the given experiment.
        """
        logger.debug(
            "Querying XNAT server {} for scan {} in experiment {} "
            "belonging to subject {} in project {}".format(
                self.server, scan_id, exper_id, subject_id, project
            )
        )

        url = (
            "{}/data/archive/projects/{}/subject_ids/{}/exper_ids/{}"
            "/scans/{}/?format=json".format(
                self.server, project, subject_id, exper_id, scan_id
            )
        )

        try:
            result = self._make_xnat_query(url)
        except Exception:
            raise XnatException(f"Failed getting scan with URL {url}")

        if not result:
            raise XnatException(
                "Scan {} does not exist for experiment {} "
                "in project {}".format(scan_id, exper_id, project)
            )

        try:
            scan_json = result["items"][0]
        except (IndexError, KeyError):
            raise XnatException(f"Could not access metadata for scan {scan_id}")

        return XNATScan(project, subject_id, exper_id, scan_json)

    def get_resource_ids(
        self, study, session, experiment, folderName=None, create=True
    ):
        """
        Return a list of resource id's (subfolders) from an experiment
        """
        logger.debug(f"Getting resource ids for expeiment: {experiment}")
        url = (
            "{}/data/archive/projects/{}"
            "/subjects/{}/experiments/{}"
            "/resources/?format=json".format(
                self.server, study, session, experiment
            )
        )
        try:
            result = self._make_xnat_query(url)
        except Exception:
            raise XnatException(f"Failed getting resource ids with url: {url}")
        if result is None:
            raise XnatException(
                "Experiment: {} not found for session: {}"
                " in study: {}".format(experiment, session, study)
            )

        if create and int(result["ResultSet"]["totalRecords"]) < 1:
            return self.create_resource_folder(
                study, session, experiment, folderName
            )

        resource_ids = {}
        for r in result["ResultSet"]["Result"]:
            label = r.get("label", "No Label")
            resource_ids[label] = r["xnat_abstractresource_id"]

        if not folderName:
            # foldername not specified return them all
            resource_id = [val for val in resource_ids.values()]
        else:
            # check if folder exists, if not create it
            try:
                resource_id = resource_ids[folderName]
            except KeyError:
                # folder doesn't exist, create it
                if not create:
                    return None
                else:
                    resource_id = self.create_resource_folder(
                        study, session, experiment, folderName
                    )

        return resource_id

    def create_resource_folder(self, study, session, experiment, label):
        """
        Creates a resource subfolder and returns the xnat identifier.
        """
        url = (
            "{}/data/archive/projects/{}"
            "/subjects/{}/experiments/{}"
            "/resources/{}/".format(
                self.server, study, session, experiment, label
            )
        )
        self._make_xnat_put(url)
        return self.get_resource_ids(study, session, experiment, label)

    def get_resource_list(self, study, session, experiment, resource_id):
        """The list of non-dicom resources associated with an experiment
        returns a list of dicts, mostly interested in ID and name"""
        logger.debug(f"Getting resource list for expeiment: {experiment}")
        url = (
            "{}/data/archive/projects/{}"
            "/subjects/{}/experiments/{}"
            "/resources/{}/?format=xml".format(
                self.server, study, session, experiment, resource_id
            )
        )
        try:
            result = self._make_xnat_xml_query(url)
        except Exception:
            raise XnatException(f"Failed getting resources with url: {url}")
        if result is None:
            raise XnatException(
                "Experiment: {} not found for session: {}"
                " in study: {}".format(experiment, session, study)
            )

        # define the xml namespace
        ns = {"cat": "http://nrg.wustl.edu/catalog"}
        entries = result.find("cat:entries", ns)
        if entries is None:
            # no files found, just a label
            return []

        items = [entry.attrib for entry in entries.findall("cat:entry", ns)]

        return items

    def put_dicoms(self, project, subject, experiment, filename, retries=3):
        """Upload an archive of dicoms to XNAT
        filename: archive to upload"""
        headers = {"Content-Type": "application/zip"}

        upload_url = (
            "{server}/data/services/import?project={project}"
            "&subject={subject}&session={session}&overwrite=delete"
            "&prearchive=false&inbody=true"
        )

        upload_url = upload_url.format(
            server=self.server,
            project=project,
            subject=subject,
            session=experiment,
        )
        try:
            with open(filename, "rb") as data:
                self._make_xnat_post(upload_url, data, retries, headers)
        except XnatException as e:
            e.study = project
            e.session = experiment
            raise e
        except IOError as e:
            logger.error(
                f"Failed to open file: {filename} with excuse: {e.strerror}"
            )
            err = XnatException(f"Error in file: {filename}")
            err.study = project
            err.session = experiment
            raise err
        except requests.exceptions.RequestException:
            err = XnatException(f"Error uploading data with url: {upload_url}")
            err.study = project
            err.session = experiment
            raise err

    def get_dicom(
        self, project, session, experiment, scan, filename=None, retries=3
    ):
        """Downloads a dicom file from xnat to filename
        If filename is not specified creates a temporary file
        and returns the path to that, user needs to be responsible
        for cleaning up any created tempfiles"""
        url = (
            "{}/data/archive/projects/{}/"
            "subjects/{}/experiments/{}/"
            "scans/{}/resources/DICOM/files?format=zip".format(
                self.server, project, session, experiment, scan
            )
        )

        if not filename:
            filename = tempfile.mkstemp(prefix="dm2_xnat_extract_")
            # mkstemp returns a filename and a file object
            # dealing with the filename in future so close the file object
            os.close(filename[0])
            filename = filename[1]
        try:
            self._get_xnat_stream(url, filename, retries)
            return filename
        except Exception:
            try:
                os.remove(filename)
            except OSError as e:
                logger.warning(
                    f"Failed to delete tempfile: {filename} with excuse: {str(e)}"
                )
            err = XnatException(f"Failed getting dicom with url: {url}")
            err.study = project
            err.session = session
            raise err

    def put_resource(
        self, project, subject, experiment, filename, data, folder, retries=3
    ):
        """
        POST a resource file to the xnat server

        Args:
            filename: string to store filename as
            data: string containing data
                (such as produced by zipfile.ZipFile.read())

        """

        try:
            self.get_experiment(project, subject, experiment)
        except XnatException:
            logger.warning(
                "Experiment: {} in subject: {} does not exist! "
                "Making new experiment".format(experiment, subject)
            )
            self.make_experiment(project, subject, experiment)

        resource_id = self.get_resource_ids(
            project, subject, experiment, folderName=folder
        )

        attach_url = (
            "{server}/data/archive/projects/{project}/"
            "subjects/{subject}/experiments/{experiment}/"
            "resources/{resource_id}/"
            "files/{filename}?inbody=true"
        )

        uploadname = urllib.parse.quote(filename)

        url = attach_url.format(
            server=self.server,
            project=project,
            subject=subject,
            experiment=experiment,
            resource_id=resource_id,
            filename=uploadname,
        )

        try:
            self._make_xnat_post(url, data)
        except XnatException as err:
            err.study = project
            err.session = experiment
            raise err
        except Exception:
            logger.warning(f"Failed adding resource to xnat with url: {url}")
            err = XnatException("Failed adding resource to xnat")
            err.study = project
            err.session = experiment

    def get_resource(
        self,
        project,
        session,
        experiment,
        resource_group_id,
        resource_id,
        filename=None,
        retries=3,
        zipped=True,
    ):
        """Download a single resource from xnat to filename
        If filename is not specified creates a temporary file and
        retrns the path to that, user needs to be responsible for
        cleaning up any created tempfiles"""

        url = (
            "{}/data/archive/projects/{}/"
            "subjects/{}/experiments/{}/"
            "resources/{}/files/{}".format(
                self.server,
                project,
                session,
                experiment,
                resource_group_id,
                resource_id,
            )
        )
        if zipped:
            url = url + "?format=zip"

        if not filename:
            filename = tempfile.mkstemp(prefix="dm2_xnat_extract_")
            # mkstemp returns a file object and a filename we will deal with
            # the filename in future so close the file object
            os.close(filename[0])
            filename = filename[1]
        try:
            self._get_xnat_stream(url, filename, retries)
            return filename
        except Exception:
            try:
                os.remove(filename)
            except OSError as e:
                logger.warning(
                    f"Failed to delete tempfile: {filename} with excude: {str(e)}"
                )
            logger.error("Failed getting resource from xnat", exc_info=True)
            raise XnatException(f"Failed downloading resource with url: {url}")

    def get_resource_archive(
        self,
        project,
        session,
        experiment,
        resource_id,
        filename=None,
        retries=3,
    ):
        """Download a resource archive from xnat to filename
        If filename is not specified creates a temporary file and
        returns the path to that, user needs to be responsible format
        cleaning up any created tempfiles"""
        url = (
            "{}/data/archive/projects/{}/"
            "subjects/{}/experiments/{}/"
            "resources/{}/files?format=zip".format(
                self.server, project, session, experiment, resource_id
            )
        )

        if not filename:
            filename = tempfile.mkstemp(prefix="dm2_xnat_extract_")
            # mkstemp returns a file object and a filename we will deal
            # with the filename in future so close the file object
            os.close(filename[0])
            filename = filename[1]
        try:
            self._get_xnat_stream(url, filename, retries)
            return filename
        except Exception:
            try:
                os.remove(filename)
            except OSError as e:
                logger.warning(
                    f"Failed to delete tempfile: {filename} with error: {str(e)}"
                )
            logger.error(
                "Failed getting resource archive from xnat", exc_info=True
            )
            raise XnatException(
                f"Failed downloading resource archive with url: {url}"
            )

    def delete_resource(
        self,
        project,
        session,
        experiment,
        resource_group_id,
        resource_id,
        retries=3,
    ):

        """Delete a resource file from xnat"""
        url = (
            "{}/data/archive/projects/{}/"
            "subjects/{}/experiments/{}/"
            "resources/{}/files/{}".format(
                self.server,
                project,
                session,
                experiment,
                resource_group_id,
                resource_id,
            )
        )
        try:
            self._make_xnat_delete(url)
        except Exception:
            raise XnatException(f"Failed deleting resource with url: {url}")

    def rename_subject(self, project, old_name, new_name, rename_exp=False):
        """Change a subjects's name on XNAT.

        Args:
            project (:obj:`str`): The name of the XNAT project that the subject
                belongs to.
            old_name (:obj:`str`): The current name on XNAT of the subject to
                be renamed.
            new_name (:obj:`str`): The new name to apply.
            rename_exp (bool, optional): Also change the experiment name to
                the new subject name. Obviously, this should NOT be used when
                subjects and experiments are meant to use different naming
                conventions. Defaults to False.

        Raises:
            XnatException: If unable to rename the subject (or the experiment
                if rename_exp=True) because:
                    1) The subject doesnt exist.
                    2) A stuck AutoRun.xml pipeline can't be dismissed
                    3) A subject exists under the 'new_name' already
            requests.HTTPError: If any unexpected behavior is experienced while
                interacting with XNAT's API
        """
        # Ensures subject exists, and raises an exception if not
        self.get_subject(project, old_name)

        url = "{}/data/archive/projects/{}/subjects/{}?xsiType=" \
              "xnat:mrSessionData&label={}".format(self.server, project,
                                                   old_name, new_name)
        try:
            self._make_xnat_put(url)
        except requests.HTTPError as e:
            if e.response.status_code == 409:
                raise XnatException("Can't rename {} to {} - subject "
                                    "already exists".format(old_name,
                                                            new_name))
            elif e.response.status_code == 422:
                # This is raised every time a subject is renamed.
                pass
            else:
                raise e

        if rename_exp:
            self.rename_experiment(project, new_name, old_name, new_name)

        return

    def rename_experiment(self, project, subject, old_name, new_name):
        """Change an experiment's name on XNAT.

        Args:
            project (:obj:`str`): The name of the project the experiment
                can be found in.
            subject (:obj:`str`): The ID of the subject this experiment
                belongs to.
            old_name (:obj:`str`): The current experiment name.
            new_name (:obj:`str`): The new name to give the experiment.

        Raises:
            XnatException: If unable to rename the experiment because:
                1) The experiment doesnt exist
                2) A stuck AutoRun.xml pipeline can't be dismissed
                3) An experiment exists under 'new_name' already
            requests.HTTPError: If any unexpected behavior is experienced while
                interacting with XNAT's API
        """
        experiment = self.get_experiment(project, subject, old_name)

        try:
            self.dismiss_autorun(experiment)
        except XnatException as e:
            logger.error("Failed to dismiss AutoRun.xml pipeline for {}, "
                         "experiment rename may fail. Error - {}"
                         "".format(old_name, e))

        experiments = self.get_experiment_ids(project, subject)
        if new_name in experiments:
            raise XnatException("Can't rename experiment {} to {} - ID "
                                "already in use.".format(old_name, new_name))

        url = "{}/data/archive/projects/{}/subjects/{}" \
              "/experiments/{}?xsiType=" \
              "xnat:mrSessionData&label={}".format(
                  self.server, project, subject, old_name, new_name)

        try:
            self._make_xnat_put(url)
        except requests.HTTPError as e:
            if e.response.status_code == 409:
                # A 409 when renaming a subject is a real problem, but a 409
                # always happens when an experiment rename succeeds. I have
                # no idea why XNAT works this way.
                pass
            else:
                raise e

    def dismiss_autorun(self, experiment):
        """Mark the AutoRun.xml pipeline as finished.

        AutoRun.xml gets stuck as 'Queued' and can cause failures at renaming
        and deletion. This marks the pipeline as 'Complete' to prevent it from
        interfering.

        Args:
            subject (:obj:`datman.xnat.XNATExperiment`): An XNAT experiment to
                dismiss the pipeline for.
        """
        autorun_id = experiment.get_autorun_id(self)
        if not autorun_id:
            return

        dismiss_url = "{}/data/workflows/{}?wrk:workflowData/status=Complete"\
            "".format(self.server, autorun_id)
        self._make_xnat_put(dismiss_url)

    def _get_xnat_stream(self, url, filename, retries=3, timeout=120):
        logger.debug(f"Getting {url} from XNAT")
        try:
            response = self.session.get(url, stream=True, timeout=timeout)
        except requests.exceptions.Timeout as e:
            if retries > 0:
<<<<<<< HEAD
                return self._get_xnat_stream(
                    url, filename, retries=retries - 1, timeout=timeout * 2
                )
=======
                return(self._get_xnat_stream(
                    url, filename, retries=retries - 1, timeout=timeout * 2))
>>>>>>> b87170f3
            else:
                raise e

        if response.status_code == 401:
            # possibly the session has timed out
            logger.info("Session may have expired, resetting")
            self.open_session()
            response = self.session.get(url, stream=True, timeout=timeout)

        if response.status_code == 404:
            logger.info(
                f"No records returned from xnat server for query: {url}"
            )
            return
        elif response.status_code == 504:
            if retries:
                logger.warning("xnat server timed out, retrying")
                time.sleep(30)
                self._get_xnat_stream(
                    url, filename, retries=retries - 1, timeout=timeout * 2
                )
            else:
                logger.error("xnat server timed out, giving up")
                response.raise_for_status()
        elif response.status_code != 200:
            logger.error(f"xnat error: {response.status_code} at data upload")
            response.raise_for_status()

        with open(filename, "wb") as f:
            try:
                for chunk in response.iter_content(1024):
                    f.write(chunk)
            except requests.exceptions.RequestException as e:
                logger.error("Failed reading from xnat")
                raise (e)
            except IOError as e:
                logger.error("Failed writing to file")
                raise (e)

    def _make_xnat_query(self, url, retries=3):
        try:
            response = self.session.get(url, timeout=30)
        except requests.exceptions.Timeout as e:
            if retries > 0:
<<<<<<< HEAD
                return self._make_xnat_query(url, retries=retries - 1)
=======
                return(self._make_xnat_query(url, retries=retries - 1))
>>>>>>> b87170f3
            else:
                logger.error(f"Xnat server timed out getting url {url}")
                raise e

        if response.status_code == 401:
            # possibly the session has timed out
            logger.info("Session may have expired, resetting")
            self.open_session()
            response = self.session.get(url, timeout=30)

        if response.status_code == 404:
            logger.info(
                f"No records returned from xnat server for query: {url}"
            )
            return
        elif not response.status_code == requests.codes.ok:
            logger.error(
                "Failed connecting to xnat server {} "
                "with response code {}".format(
                    self.server, response.status_code
                )
            )
            logger.debug("Username: {}")
            response.raise_for_status()
        return response.json()

    def _make_xnat_xml_query(self, url, retries=3):
        try:
            response = self.session.get(url, timeout=30)
        except requests.exceptions.Timeout as e:
            if retries > 0:
<<<<<<< HEAD
                return self._make_xnat_xml_query(url, retries=retries - 1)
=======
                return(self._make_xnat_xml_query(url, retries=retries - 1))
>>>>>>> b87170f3
            else:
                raise e

        if response.status_code == 401:
            # possibly the session has timed out
            logger.info("Session may have expired, resetting")
            self.open_session()
            response = self.session.get(url, timeout=30)

        if response.status_code == 404:
            logger.info(f"No records returned from xnat server to query {url}")
            return
        elif not response.status_code == requests.codes.ok:
            logger.error(
                "Failed connecting to xnat server {}"
                " with response code {}".format(
                    self.server, response.status_code
                )
            )
            logger.debug("Username: {}")
            response.raise_for_status()
        root = ElementTree.fromstring(response.content)
        return root

    def _make_xnat_put(self, url, retries=3):
        if retries == 0:
            logger.info(f"Timed out making xnat put {url}")
            requests.exceptions.HTTPError()

        try:
            response = self.session.put(url, timeout=30)
        except requests.exceptions.Timeout:
<<<<<<< HEAD
            return self._make_xnat_put(url, retries=retries - 1)
=======
            return(self._make_xnat_put(url, retries=retries - 1))
>>>>>>> b87170f3

        if response.status_code == 401:
            # possibly the session has timed out
            logger.info("Session may have expired, resetting")
            self.open_session()
            response = self.session.put(url, timeout=30)

        if response.status_code not in [200, 201]:
            logger.warn(
                f"http client error at folder creation: {response.status_code}"
            )
            response.raise_for_status()

    def _make_xnat_post(self, url, data, retries=3, headers=None):
<<<<<<< HEAD
        logger.debug(f"POSTing data to xnat, {retries} retries left")
        response = self.session.post(
            url, headers=headers, data=data, timeout=60 * 60
        )
=======
        logger.debug("POSTing data to xnat, {} retries left".format(retries))
        response = self.session.post(url,
                                     headers=headers,
                                     data=data,
                                     timeout=60 * 60)
>>>>>>> b87170f3

        if response.status_code == 401:
            # possibly the session has timed out
            logger.info("Session may have expired, resetting")
            self.open_session()
            response = self.session.post(url, headers=headers, data=data)

        if response.status_code == 504:
            if retries:
                logger.warning("xnat server timed out, retrying")
                time.sleep(30)
                self._make_xnat_post(url, data, retries=retries - 1)
            else:
                logger.warn("xnat server timed out, giving up")
                response.raise_for_status()

        elif response.status_code != 200:
            if "multiple imaging sessions." in response.content:
                raise XnatException(
                    "Multiple imaging sessions in archive," " check prearchive"
                )
            if "502 Bad Gateway" in response.content:
                raise XnatException("Bad gateway error: Check tomcat logs")
            if "Unable to identify experiment" in response.content:
                raise XnatException(
                    "Unable to identify experiment, did " "dicom upload fail?"
                )
            else:
<<<<<<< HEAD
                raise XnatException(
                    "An unknown error occured uploading data."
                    "Status code: {}, reason: {}".format(
                        response.status_code, response.content
                    )
                )
=======
                raise XnatException("An unknown error occured uploading data."
                                    "Status code: {}, reason: {}"
                                    .format(response.status_code,
                                            response.content))
        return response.content
>>>>>>> b87170f3

    def _make_xnat_delete(self, url, retries=3):
        try:
            response = self.session.delete(url, timeout=30)
        except requests.exceptions.Timeout:
<<<<<<< HEAD
            return self._make_xnat_delete(url, retries=retries - 1)
=======
            return(self._make_xnat_delete(url, retries=retries - 1))
>>>>>>> b87170f3

        if response.status_code == 401:
            # possibly the session has timed out
            logger.info("Session may have expired, resetting")
            self.open_session()
            response = self.session.delete(url, timeout=30)

        if response.status_code not in [200, 201]:
            logger.warn(
                f"http client error deleting resource: {response.status_code}"
            )
            response.raise_for_status()

    def __str__(self):
        return f"<datman.xnat.xnat {self.server}>"

    def __repr__(self):
        return self.__str__()


class XNATObject(ABC):
    def _get_field(self, key):
        if not self.raw_json.get("data_fields"):
            return ""
        return self.raw_json["data_fields"].get(key, "")


class XNATSubject(XNATObject):
    def __init__(self, subject_json):
        self.raw_json = subject_json
        self.name = self._get_field("label")
        self.project = self._get_field("project")
        self.experiments = self._get_experiments()

    def _get_experiments(self):
        experiments = [
            exp
            for exp in self.raw_json["children"]
            if exp["field"] == "experiments/experiment"
        ]

        if not experiments:
            logger.debug(f"No experiments found for {self.name}")
            return {}

        found = {}
        for item in experiments[0]["items"]:
            exper = XNATExperiment(self.project, self.name, item)
            found[exper.name] = exper

        return found

    def __str__(self):
        return f"<XNATSubject {self.name}>"

    def __repr__(self):
        return self.__str__()


class XNATExperiment(XNATObject):
    def __init__(self, project, subject_name, experiment_json):
        self.raw_json = experiment_json
        self.project = project
        self.subject = subject_name
        self.uid = self._get_field("UID")
        self.id = self._get_field("ID")
        self.name = self._get_field("label")
        self.date = self._get_field("date")

        # Scan attributes
        self.scans = self._get_scans()
        self.scan_UIDs = self._get_scan_UIDs()
        self.scan_resource_IDs = self._get_scan_rIDs()

        # Resource attributes
        self.resource_files = self._get_contents("resources/resource")
        self.resource_IDs = self._get_resource_IDs()

        # Misc - basically just OPT CU1 needs this
        self.misc_resource_IDs = self._get_other_resource_IDs()

    def _get_contents(self, data_type):
        children = self.raw_json.get("children", [])

        contents = [
            child["items"] for child in children if child["field"] == data_type
        ]
        return contents

    def _get_scans(self):
        scans = self._get_contents("scans/scan")
        if not scans:
            logger.debug(f"No scans found for experiment {self.name}")
            return scans
        xnat_scans = []
        for scan_json in scans[0]:
            xnat_scans.append(
                XNATScan(self.project, self.subject, self.name, scan_json)
            )
        return xnat_scans

    def _get_scan_UIDs(self):
        return [scan.uid for scan in self.scans]

    def _get_scan_rIDs(self):
        # These can be used to download a series from xnat
        resource_ids = []
        for scan in self.scans:
            for child in scan.raw_json["children"]:
                if child["field"] != "file":
                    continue
                for item in child["items"]:
                    try:
                        label = item["data_fields"]["label"]
                    except KeyError:
                        continue
                    if label != "DICOM":
                        continue
                    r_id = item["data_fields"]["xnat_abstractresource_id"]
                    resource_ids.append(str(r_id))
        return resource_ids

    def _get_resource_IDs(self):
        if not self.resource_files:
            return {}

        resource_ids = {}
        for resource in self.resource_files[0]:
            label = resource["data_fields"].get("label", "No Label")
            resource_ids[label] = str(
                resource["data_fields"]["xnat_abstractresource_id"]
            )
        return resource_ids

    def _get_other_resource_IDs(self):
        """
        OPT's CU site uploads niftis to their server. These niftis are neither
        classified as resources nor as scans so our code misses them entirely.
        This functions grabs the abstractresource_id for these and
        any other unique files aside from snapshots so they can be downloaded
        """
        r_ids = []
        for scan in self.scans:
            for child in scan.raw_json["children"]:
                for file_upload in child["items"]:
                    data_fields = file_upload["data_fields"]
                    try:
                        label = data_fields["label"]
                    except KeyError:
                        # Some entries dont have labels. Only hold some header
                        # values. These are safe to ignore
                        continue

                    try:
                        data_format = data_fields["format"]
                    except KeyError:
                        # Some entries have labels but no format... or neither
                        if not label:
                            # If neither, ignore. Should just be an entry
                            # containing scan parameters, etc.
                            continue
                        data_format = label

                    try:
                        r_id = str(data_fields["xnat_abstractresource_id"])
                    except KeyError:
                        # Some entries have labels and/or a format but no
                        # actual files and so no resource id. These can also be
                        # safely ignored.
                        continue

                    # ignore DICOM, it's grabbed elsewhere. Ignore snapshots
                    # entirely. Some things may not be labelled DICOM but may
                    # be format 'DICOM' so that needs to be checked for too.
                    if label != "DICOM" and (
                        data_format != "DICOM" and label != "SNAPSHOTS"
                    ):
                        r_ids.append(r_id)
        return r_ids

    def get_autorun_id(self, xnat):
        """Find the current status of the 'autorun.xml' workflow

        XNAT has this obnoxious, on-by-default and seemingly impossible to
        disable, 'workflow' called AutoRun.xml. It appears to do nothing other
        than prevent certain actions (like renaming subjects/experiments) if
        it is stuck in the running or queued state. This will grab the autorun
        ID for this experiment so that it can be modified.

        Returns:
            str: an integer reference ID that can be used to change the status
                of the pipeline for this subject using XNAT's API, or the empty
                string if the pipeline is not found.

        Raises:
            XnatException: If no AutoRun.xml pipeline instance is found or
                the API response can't be parsed.
        """
        query_xml = """
            <xdat:bundle
                    xmlns:xdat="http://nrg.wustl.edu/security"
                    xmlns:xsi="http://www.w3.org/2001/XMLSchema-instance"
                    ID="@wrk:workflowData"
                    brief-description=""
                    description=""
                    allow-diff-columns="0"
                    secure="false">
                <xdat:root_element_name>wrk:workflowData</xdat:root_element_name>
                <xdat:search_field>
                    <xdat:element_name>wrk:workflowData</xdat:element_name>
                    <xdat:field_ID>pipeline_name</xdat:field_ID>
                    <xdat:sequence>0</xdat:sequence>
                    <xdat:type>string</xdat:type>
                    <xdat:header>wrk:workflowData/pipeline_name</xdat:header>
                </xdat:search_field>
                <xdat:search_field>
                    <xdat:element_name>wrk:workflowData</xdat:element_name>
                    <xdat:field_ID>wrk_workflowData_id</xdat:field_ID>
                    <xdat:sequence>1</xdat:sequence>
                    <xdat:type>string</xdat:type>
                    <xdat:header>wrk:workflowData/wrk_workflowData_id</xdat:header>
                </xdat:search_field>
                <xdat:search_where method="AND">
                    <xdat:criteria override_value_formatting="0">
                        <xdat:schema_field>wrk:workflowData/ID</xdat:schema_field>
                        <xdat:comparison_type>LIKE</xdat:comparison_type>
                        <xdat:value>{exp_id}</xdat:value>
                    </xdat:criteria>
                    <xdat:criteria override_value_formatting="0">
                        <xdat:schema_field>wrk:workflowData/ExternalID</xdat:schema_field>
                        <xdat:comparison_type>=</xdat:comparison_type>
                        <xdat:value>{project}</xdat:value>
                    </xdat:criteria>
                    <xdat:criteria override_value_formatting="0">
                        <xdat:schema_field>wrk:workflowData/pipeline_name</xdat:schema_field>
                        <xdat:comparison_type>=</xdat:comparison_type>
                        <xdat:value>xnat_tools/AutoRun.xml</xdat:value>
                    </xdat:criteria>
                </xdat:search_where>
            </xdat:bundle>
        """.format(exp_id=self.id, project=self.project)  # noqa: E501

        query_url = "{}/data/search?format=json".format(xnat.server)
        response = xnat._make_xnat_post(query_url, data=query_xml)

        if not response:
            raise XnatException("AutoRun.xml pipeline not found.")

        try:
            found_pipelines = json.loads(response)
        except json.JSONDecodeError:
            raise XnatException("Can't decode workflow query response.")

        try:
            wf_id = found_pipelines['ResultSet']['Result'][0]['workflow_id']
        except (IndexError, KeyError):
            return ""

        return wf_id

    def get_resources(self, xnat_connection):
        """
        Returns a list of all resource URIs from this session.
        """
        resources = []
        resource_ids = list(self.resource_IDs.values())
        resource_ids.extend(self.misc_resource_IDs)
        for r_id in resource_ids:
            resource_list = xnat_connection.get_resource_list(
<<<<<<< HEAD
                self.project, self.subject, self.name, r_id
            )
=======
                self.project,
                self.subject,
                self.name,
                r_id)
>>>>>>> b87170f3
            resources.extend([item["URI"] for item in resource_list])
        return resources

    def download(self, xnat, dest_folder, zip_name=None):
        """
        Download a zip file containing all data for this session. Returns the
        path to the new file if download is successful, raises an exception if
        not

        Args:
            xnat: An instance of datman.xnat.xnat()
            dest_folder: The absolute path to the folder where the zip
                should be deposited
            zip_name: An optional name for the output zip file. If not
                set the zip name will be session.name

        """
        if not self.experiment:
            raise ValueError("No data found for {}".format(self.name))

        resources_list = self.scan_resource_IDs
        resources_list.extend(self.misc_resource_IDs)

        if not resources_list:
            raise ValueError(f"No scans or resources found for {self.name}")

<<<<<<< HEAD
        url = (
            "{}/REST/experiments/{}/resources/{}/files"
            "?structure=improved&all=true&format=zip".format(
                xnat.server, self.id, ",".join(resources_list)
            )
        )
=======
        url = ("{}/REST/experiments/{}/resources/{}/files"
               "?structure=improved&all=true&format=zip"
               "".format(xnat.server, self.id, ",".join(resources_list)))
>>>>>>> b87170f3

        if not zip_name:
            zip_name = self.name.upper() + ".zip"

        output_path = os.path.join(dest_folder, zip_name)
        if os.path.exists(output_path):
<<<<<<< HEAD
            logger.error(f"Cannot download {output_path}, file already exists.")
=======
            logger.error("Cannot download {}, file already exists.".format(
                output_path))
>>>>>>> b87170f3
            return output_path

        xnat._get_xnat_stream(url, output_path)

        return output_path

    def __str__(self):
        return f"<XNATExperiment {self.name}>"

    def __repr__(self):
        return self.__str__()


class XNATScan(XNATObject):
    def __init__(self, project, subject_name, experiment_name, scan_json):
        self.raw_json = scan_json
        self.project = project
        self.subject = subject_name
        self.experiment = experiment_name
        self.uid = self._get_field("UID")
        self.series = self._get_field("ID")
        self.image_type = self._get_field("parameters/imageType")
        self.multiecho = self.is_multiecho()
        self.description = self._set_description()

    def _set_description(self):
        series_descr = self._get_field("series_description")
        if series_descr:
            return series_descr
        return self._get_field("type")

    def is_multiecho(self):
        try:
            child = self.raw_json["children"][0]["items"][0]
        except (KeyError, IndexError):
            return False
        name = child["data_fields"].get("name")
        if name and "MultiEcho" in name:
            return True
        return False

    def raw_dicoms_exist(self):
        for child in self.raw_json["children"]:
            for item in child["items"]:
                file_type = item["data_fields"].get("content")
                if file_type == "RAW":
                    return True
        return False

    def is_derived(self):
        if not self.image_type:
            logger.warning(
                "Image type could not be found for series {}. "
                "Assuming it's derived.".format(self.series)
            )
            return True
        if "DERIVED" in self.image_type:
            return True
        return False

    def set_tag(self, tag_map):
        matches = {}
        for tag, pattern in tag_map.items():
            regex = pattern["SeriesDescription"]
            if isinstance(regex, list):
                regex = "|".join(regex)
            if re.search(regex, self.description, re.IGNORECASE):
                matches[tag] = pattern

        if len(matches) == 1 or (len(matches) == 2 and self.multiecho):
            self.tags = list(matches.keys())
            return matches
        return self._set_fmap_tag(tag_map, matches)

    def _set_fmap_tag(self, tag_map, matches):
        try:
            for tag, pattern in tag_map.items():
                if tag in matches:
                    if not re.search(pattern["ImageType"], self.image_type):
                        del matches[tag]
        except Exception:
            matches = {}

        if len(matches) > 2 or (len(matches) == 2 and not self.multiecho):
            matches = {}
        self.tags = list(matches.keys())
        return matches

    def set_datman_name(self, base_name, tag_map):
        mangled_descr = self._mangle_descr()
        padded_series = self.series.zfill(2)
        tag_settings = self.set_tag(tag_map)
        if not tag_settings:
            raise ExportException(
                f"Can't identify tag for series {self.series}"
            )
        names = []
        self.echo_dict = {}
        for tag in tag_settings:
            name = "_".join([base_name, tag, padded_series, mangled_descr])
            if self.multiecho:
                echo_num = tag_settings[tag]["EchoNumber"]
                if echo_num not in self.echo_dict:
                    self.echo_dict[echo_num] = name
            names.append(name)

        self.names = names
        return names

    def _mangle_descr(self):
        if not self.description:
            return ""
        return re.sub(r"[^a-zA-Z0-9.+]+", "-", self.description)

    def __str__(self):
        return f"<XNATScan {self.experiment} - {self.series}>"

    def __repr__(self):
        return self.__str__()<|MERGE_RESOLUTION|>--- conflicted
+++ resolved
@@ -1,19 +1,19 @@
 """Module to interact with the xnat server"""
 
-from abc import ABC
 import getpass
 import json
 import logging
 import os
 import re
+import tempfile
 import time
-import tempfile
 import urllib.parse
+from abc import ABC
 from xml.etree import ElementTree
 
 import requests
 
-from datman.exceptions import XnatException, ExportException, UndefinedSetting
+from datman.exceptions import ExportException, UndefinedSetting, XnatException
 
 logger = logging.getLogger(__name__)
 
@@ -183,12 +183,7 @@
         try:
             self.open_session()
         except Exception:
-<<<<<<< HEAD
             raise XnatException(f"Failed to open session with server {server}")
-=======
-            raise XnatException("Failed to open session with server {}".format(
-                server))
->>>>>>> b87170f3
 
     def __enter__(self):
         return self
@@ -386,9 +381,6 @@
                 "{}. Reason - {}".format(subject, project, e)
             )
 
-<<<<<<< HEAD
-    def get_experiment_ids(self, project, subject=""):
-=======
     def find_subject(self, project, exper_id):
         """Find the parent subject ID for an experiment.
 
@@ -403,17 +395,19 @@
                 convention.
         """
         url = "{}/data/archive/projects/{}/experiments/{}?format=json".format(
-            self.server, project, exper_id)
+            self.server, project, exper_id
+        )
 
         try:
             result = self._make_xnat_query(url)
         except Exception:
-            XnatException("Failed to query XNAT server {} for experiment {}"
-                          "".format(project, exper_id))
+            XnatException(
+                "Failed to query XNAT server {} for experiment {}"
+                "".format(project, exper_id)
+            )
         return result["items"][0]["data_fields"]["subject_ID"]
 
-    def get_experiment_ids(self, project, subject=''):
->>>>>>> b87170f3
+    def get_experiment_ids(self, project, subject=""):
         """Retrieve all experiment IDs belonging to an XNAT subject.
 
         Args:
@@ -961,7 +955,6 @@
         resource_id,
         retries=3,
     ):
-
         """Delete a resource file from xnat"""
         url = (
             "{}/data/archive/projects/{}/"
@@ -1006,16 +999,20 @@
         # Ensures subject exists, and raises an exception if not
         self.get_subject(project, old_name)
 
-        url = "{}/data/archive/projects/{}/subjects/{}?xsiType=" \
-              "xnat:mrSessionData&label={}".format(self.server, project,
-                                                   old_name, new_name)
+        url = (
+            "{}/data/archive/projects/{}/subjects/{}?xsiType="
+            "xnat:mrSessionData&label={}".format(
+                self.server, project, old_name, new_name
+            )
+        )
         try:
             self._make_xnat_put(url)
         except requests.HTTPError as e:
             if e.response.status_code == 409:
-                raise XnatException("Can't rename {} to {} - subject "
-                                    "already exists".format(old_name,
-                                                            new_name))
+                raise XnatException(
+                    "Can't rename {} to {} - subject "
+                    "already exists".format(old_name, new_name)
+                )
             elif e.response.status_code == 422:
                 # This is raised every time a subject is renamed.
                 pass
@@ -1051,19 +1048,26 @@
         try:
             self.dismiss_autorun(experiment)
         except XnatException as e:
-            logger.error("Failed to dismiss AutoRun.xml pipeline for {}, "
-                         "experiment rename may fail. Error - {}"
-                         "".format(old_name, e))
+            logger.error(
+                "Failed to dismiss AutoRun.xml pipeline for {}, "
+                "experiment rename may fail. Error - {}"
+                "".format(old_name, e)
+            )
 
         experiments = self.get_experiment_ids(project, subject)
         if new_name in experiments:
-            raise XnatException("Can't rename experiment {} to {} - ID "
-                                "already in use.".format(old_name, new_name))
-
-        url = "{}/data/archive/projects/{}/subjects/{}" \
-              "/experiments/{}?xsiType=" \
-              "xnat:mrSessionData&label={}".format(
-                  self.server, project, subject, old_name, new_name)
+            raise XnatException(
+                "Can't rename experiment {} to {} - ID "
+                "already in use.".format(old_name, new_name)
+            )
+
+        url = (
+            "{}/data/archive/projects/{}/subjects/{}"
+            "/experiments/{}?xsiType="
+            "xnat:mrSessionData&label={}".format(
+                self.server, project, subject, old_name, new_name
+            )
+        )
 
         try:
             self._make_xnat_put(url)
@@ -1091,8 +1095,10 @@
         if not autorun_id:
             return
 
-        dismiss_url = "{}/data/workflows/{}?wrk:workflowData/status=Complete"\
+        dismiss_url = (
+            "{}/data/workflows/{}?wrk:workflowData/status=Complete"
             "".format(self.server, autorun_id)
+        )
         self._make_xnat_put(dismiss_url)
 
     def _get_xnat_stream(self, url, filename, retries=3, timeout=120):
@@ -1101,14 +1107,9 @@
             response = self.session.get(url, stream=True, timeout=timeout)
         except requests.exceptions.Timeout as e:
             if retries > 0:
-<<<<<<< HEAD
                 return self._get_xnat_stream(
                     url, filename, retries=retries - 1, timeout=timeout * 2
                 )
-=======
-                return(self._get_xnat_stream(
-                    url, filename, retries=retries - 1, timeout=timeout * 2))
->>>>>>> b87170f3
             else:
                 raise e
 
@@ -1153,11 +1154,7 @@
             response = self.session.get(url, timeout=30)
         except requests.exceptions.Timeout as e:
             if retries > 0:
-<<<<<<< HEAD
                 return self._make_xnat_query(url, retries=retries - 1)
-=======
-                return(self._make_xnat_query(url, retries=retries - 1))
->>>>>>> b87170f3
             else:
                 logger.error(f"Xnat server timed out getting url {url}")
                 raise e
@@ -1189,11 +1186,7 @@
             response = self.session.get(url, timeout=30)
         except requests.exceptions.Timeout as e:
             if retries > 0:
-<<<<<<< HEAD
                 return self._make_xnat_xml_query(url, retries=retries - 1)
-=======
-                return(self._make_xnat_xml_query(url, retries=retries - 1))
->>>>>>> b87170f3
             else:
                 raise e
 
@@ -1226,11 +1219,7 @@
         try:
             response = self.session.put(url, timeout=30)
         except requests.exceptions.Timeout:
-<<<<<<< HEAD
             return self._make_xnat_put(url, retries=retries - 1)
-=======
-            return(self._make_xnat_put(url, retries=retries - 1))
->>>>>>> b87170f3
 
         if response.status_code == 401:
             # possibly the session has timed out
@@ -1245,18 +1234,10 @@
             response.raise_for_status()
 
     def _make_xnat_post(self, url, data, retries=3, headers=None):
-<<<<<<< HEAD
-        logger.debug(f"POSTing data to xnat, {retries} retries left")
+        logger.debug("POSTing data to xnat, {} retries left".format(retries))
         response = self.session.post(
             url, headers=headers, data=data, timeout=60 * 60
         )
-=======
-        logger.debug("POSTing data to xnat, {} retries left".format(retries))
-        response = self.session.post(url,
-                                     headers=headers,
-                                     data=data,
-                                     timeout=60 * 60)
->>>>>>> b87170f3
 
         if response.status_code == 401:
             # possibly the session has timed out
@@ -1285,30 +1266,19 @@
                     "Unable to identify experiment, did " "dicom upload fail?"
                 )
             else:
-<<<<<<< HEAD
                 raise XnatException(
                     "An unknown error occured uploading data."
                     "Status code: {}, reason: {}".format(
                         response.status_code, response.content
                     )
                 )
-=======
-                raise XnatException("An unknown error occured uploading data."
-                                    "Status code: {}, reason: {}"
-                                    .format(response.status_code,
-                                            response.content))
         return response.content
->>>>>>> b87170f3
 
     def _make_xnat_delete(self, url, retries=3):
         try:
             response = self.session.delete(url, timeout=30)
         except requests.exceptions.Timeout:
-<<<<<<< HEAD
             return self._make_xnat_delete(url, retries=retries - 1)
-=======
-            return(self._make_xnat_delete(url, retries=retries - 1))
->>>>>>> b87170f3
 
         if response.status_code == 401:
             # possibly the session has timed out
@@ -1549,7 +1519,9 @@
                     </xdat:criteria>
                 </xdat:search_where>
             </xdat:bundle>
-        """.format(exp_id=self.id, project=self.project)  # noqa: E501
+        """.format(
+            exp_id=self.id, project=self.project
+        )  # noqa: E501
 
         query_url = "{}/data/search?format=json".format(xnat.server)
         response = xnat._make_xnat_post(query_url, data=query_xml)
@@ -1563,7 +1535,7 @@
             raise XnatException("Can't decode workflow query response.")
 
         try:
-            wf_id = found_pipelines['ResultSet']['Result'][0]['workflow_id']
+            wf_id = found_pipelines["ResultSet"]["Result"][0]["workflow_id"]
         except (IndexError, KeyError):
             return ""
 
@@ -1578,15 +1550,8 @@
         resource_ids.extend(self.misc_resource_IDs)
         for r_id in resource_ids:
             resource_list = xnat_connection.get_resource_list(
-<<<<<<< HEAD
                 self.project, self.subject, self.name, r_id
             )
-=======
-                self.project,
-                self.subject,
-                self.name,
-                r_id)
->>>>>>> b87170f3
             resources.extend([item["URI"] for item in resource_list])
         return resources
 
@@ -1613,30 +1578,20 @@
         if not resources_list:
             raise ValueError(f"No scans or resources found for {self.name}")
 
-<<<<<<< HEAD
         url = (
             "{}/REST/experiments/{}/resources/{}/files"
-            "?structure=improved&all=true&format=zip".format(
-                xnat.server, self.id, ",".join(resources_list)
-            )
-        )
-=======
-        url = ("{}/REST/experiments/{}/resources/{}/files"
-               "?structure=improved&all=true&format=zip"
-               "".format(xnat.server, self.id, ",".join(resources_list)))
->>>>>>> b87170f3
+            "?structure=improved&all=true&format=zip"
+            "".format(xnat.server, self.id, ",".join(resources_list))
+        )
 
         if not zip_name:
             zip_name = self.name.upper() + ".zip"
 
         output_path = os.path.join(dest_folder, zip_name)
         if os.path.exists(output_path):
-<<<<<<< HEAD
-            logger.error(f"Cannot download {output_path}, file already exists.")
-=======
-            logger.error("Cannot download {}, file already exists.".format(
-                output_path))
->>>>>>> b87170f3
+            logger.error(
+                "Cannot download {}, file already exists.".format(output_path)
+            )
             return output_path
 
         xnat._get_xnat_stream(url, output_path)
