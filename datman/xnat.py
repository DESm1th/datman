--- conflicted
+++ resolved
@@ -2,18 +2,13 @@
 
 from abc import ABC
 import getpass
+import json
 import logging
 import os
 import re
 import time
 import tempfile
 import urllib.parse
-<<<<<<< HEAD
-import getpass
-import re
-import json
-=======
->>>>>>> 835490c3
 from xml.etree import ElementTree
 
 import requests
@@ -102,13 +97,8 @@
         try:
             self.open_session()
         except Exception:
-<<<<<<< HEAD
-            raise XnatException("Failed getting xnat session for {}".format(
-                server))
-=======
             raise XnatException("Failed to open session with server {}".format(
                     server))
->>>>>>> 835490c3
 
     def __enter__(self):
         return self
@@ -236,16 +226,10 @@
             raise XnatException("get_subject_ids - Malformed response. "
                                 "{}".format(e))
 
-<<<<<<< HEAD
-        if not result:
-            raise XnatException('No sessions found for study: {}'
-                                ''.format(study))
-=======
         return subids
 
     def get_subject(self, project, subject_id, create=False):
         """Get a subject from the XNAT server.
->>>>>>> 835490c3
 
         Args:
             project (:obj:`str`): The XNAT project to search within.
@@ -284,21 +268,6 @@
             return self.get_subject(project, subject_id)
 
         try:
-<<<<<<< HEAD
-            session_json = result['items'][0]
-        except (TypeError, IndexError, KeyError):
-            msg = "Session {} doesn't exist on xnat for study {}".format(
-                session, study)
-            raise XnatException(msg)
-
-        return Session(session_json)
-
-    def make_session(self, study, session):
-        url = "{server}/REST/projects/{project}/subjects/{subject}"
-        url = url.format(server=self.server,
-                         project=study,
-                         subject=session)
-=======
             subject_json = result["items"][0]
         except (IndexError, KeyError):
             raise XnatException("Could not access metadata for subject {}"
@@ -319,7 +288,6 @@
         url = "{}/REST/projects/{}/subjects/{}".format(
             self.server, project, subject)
 
->>>>>>> 835490c3
         try:
             self._make_xnat_put(url)
         except requests.exceptions.RequestException as e:
@@ -638,12 +606,6 @@
             e.study = project
             e.session = experiment
             raise e
-        except requests.exceptions.RequestException:
-            err = XnatException("Error uploading data with url: {}"
-                                .format(upload_url))
-            err.study = project
-            err.session = session
-            raise err
         except IOError as e:
             logger.error("Failed to open file: {} with excuse: {}"
                          .format(filename, e.strerror))
@@ -652,15 +614,12 @@
             err.study = project
             err.session = experiment
             raise err
-<<<<<<< HEAD
-=======
         except requests.exceptions.RequestException:
             err = XnatException("Error uploading data with url: {}"
                                 .format(upload_url))
             err.study = project
             err.session = experiment
             raise err
->>>>>>> 835490c3
 
     def get_dicom(self, project, session, experiment, scan,
                   filename=None, retries=3):
@@ -688,13 +647,8 @@
             except OSError as e:
                 logger.warning("Failed to delete tempfile: {} with excuse: {}"
                                .format(filename, str(e)))
-<<<<<<< HEAD
-            err = XnatException('Failed getting dicom with url: {}'
-                                ''.format(url))
-=======
             err = XnatException("Failed getting dicom with url: "
                                 "{}".format(url))
->>>>>>> 835490c3
             err.study = project
             err.session = session
             raise err
@@ -834,23 +788,23 @@
             raise XnatException("Failed deleting resource with url: {}"
                                 .format(url))
 
-    def rename_session(self, project, old_name, new_name, rename_exp=True):
-        """Change a session's name on XNAT.
+    def rename_subject(self, project, old_name, new_name, rename_exp=True):
+        """Change a subjects's name on XNAT.
 
         Args:
-            project (:obj:`str`): The name of the XNAT project that the session
+            project (:obj:`str`): The name of the XNAT project that the subject
                 belongs to.
-            old_name (:obj:`str`): The current name on XNAT of the session to
+            old_name (:obj:`str`): The current name on XNAT of the subject to
                 be renamed.
             new_name (:obj:`str`): The new name to apply.
             rename_exp (bool, optional): Change the experiment name to the new
-                session name. Defaults to True.
+                subject name. Defaults to True.
 
         Raises:
-            XnatException: If unable to rename the session (or the experiment
+            XnatException: If unable to rename the subject (or the experiment
                 if rename_exp=True) due to:
                     1) A stuck AutoRun.xml pipeline that can't be dismissed
-                    2) A session existing under the 'new_name' already
+                    2) A subject existing under the 'new_name' already
             requests.HTTPError: If any unexpected behavior is experienced while
                 interacting with XNAT's API
         """
@@ -1093,17 +1047,6 @@
                 response.raise_for_status()
 
         elif response.status_code != 200:
-<<<<<<< HEAD
-            str_message = str(response.content)
-            if 'multiple imaging sessions.' in str_message:
-                raise XnatException('Multiple imaging sessions in archive,'
-                                    ' check prearchive')
-            if '502 Bad Gateway' in str_message:
-                raise XnatException('Bad gateway error: Check tomcat logs')
-            if 'Unable to identify experiment' in str_message:
-                raise XnatException('Unable to identify experiment, did '
-                                    'dicom upload fail?')
-=======
             if "multiple imaging sessions." in response.content:
                 raise XnatException("Multiple imaging sessions in archive,"
                                     " check prearchive")
@@ -1112,12 +1055,11 @@
             if "Unable to identify experiment" in response.content:
                 raise XnatException("Unable to identify experiment, did "
                                     "dicom upload fail?")
->>>>>>> 835490c3
             else:
                 raise XnatException("An unknown error occured uploading data."
                                     "Status code: {}, reason: {}"
                                     .format(response.status_code,
-                                            str_message))
+                                            response.content))
         return response.content
 
     def _make_xnat_delete(self, url, retries=3):
@@ -1172,14 +1114,6 @@
             exper = XNATExperiment(self.project, self.name, item)
             found[exper.name] = exper
 
-<<<<<<< HEAD
-        # Experiment attributes
-        self.experiment = self._get_experiment()
-        self.experiment_date = self._get_exp_field('date')
-        self.experiment_label = self._get_exp_field('label')
-        self.experiment_id = self._get_exp_field('id')
-        self.experiment_UID = self._get_exp_field('UID')
-=======
         return found
 
     def __str__(self):
@@ -1199,7 +1133,6 @@
         self.id = self._get_field("ID")
         self.name = self._get_field("label")
         self.date = self._get_field("date")
->>>>>>> 835490c3
 
         # Scan attributes
         self.scans = self._get_scans()
@@ -1207,12 +1140,7 @@
         self.scan_resource_IDs = self._get_scan_rIDs()
 
         # Resource attributes
-<<<<<<< HEAD
-        self.resource_files = self._get_experiment_contents(
-            'resources/resource')
-=======
         self.resource_files = self._get_contents("resources/resource")
->>>>>>> 835490c3
         self.resource_IDs = self._get_resource_IDs()
 
         # Misc - basically just OPT CU1 needs this
@@ -1221,42 +1149,8 @@
     def _get_contents(self, data_type):
         children = self.raw_json.get("children", [])
 
-<<<<<<< HEAD
-        if not experiments:
-            logger.debug("No experiments found for {}".format(self.name))
-            return {}
-        elif len(experiments) > 1:
-            logger.error("More than one session uploaded to ID {}. Processing "
-                         "only the first.".format(self.name))
-
-        return experiments[0]['items'][0]
-
-    def _get_exp_field(self, field):
-        if not self.experiment:
-            return ''
-        try:
-            result = self.experiment['data_fields'][field]
-        except KeyError:
-            return ''
-        return result
-
-    def _get_experiment_contents(self, field):
-        """
-        Retrieves part of the contents of an experiment based on 'field'.
-        e.g. 'scans/scan' or 'resources/resource'
-        """
-        try:
-            children = self.experiment['children']
-        except KeyError:
-            # Nothing uploaded for this experiment
-            children = []
-
-        contents = [child['items'] for child in children
-                    if child['field'] == field]
-=======
         contents = [child["items"] for child in children
                     if child["field"] == data_type]
->>>>>>> 835490c3
         return contents
 
     def _get_scans(self):
@@ -1297,18 +1191,9 @@
 
         resource_ids = {}
         for resource in self.resource_files[0]:
-<<<<<<< HEAD
-            try:
-                label = resource['data_fields']['label']
-            except KeyError:
-                label = 'No Label'
-            resource_ids[label] = str(resource['data_fields'][
-                'xnat_abstractresource_id'])
-=======
             label = resource["data_fields"].get("label", "No Label")
             resource_ids[label] = str(resource["data_fields"][
                 "xnat_abstractresource_id"])
->>>>>>> 835490c3
         return resource_ids
 
     def _get_other_resource_IDs(self):
@@ -1444,16 +1329,11 @@
         resource_ids.extend(self.misc_resource_IDs)
         for r_id in resource_ids:
             resource_list = xnat_connection.get_resource_list(
-<<<<<<< HEAD
-                self.project, self.name, self.experiment_label, r_id)
-            resources.extend([item['URI'] for item in resource_list])
-=======
                                     self.project,
                                     self.subject,
                                     self.name,
                                     r_id)
             resources.extend([item["URI"] for item in resource_list])
->>>>>>> 835490c3
         return resources
 
     def download(self, xnat, dest_folder, zip_name=None):
@@ -1468,24 +1348,10 @@
         zip_name            An optional name for the output zip file. If not
                             set the zip name will be session.name
         """
-<<<<<<< HEAD
         if not self.experiment:
             raise ValueError("No data found for {}".format(self.name))
 
-        try:
-            experiment_ID = self.experiment['data_fields']['ID']
-        except KeyError:
-            raise KeyError("Can't retrieve experiment ID for experiment {}. "
-                           "Please check contents.".format(
-                               self.experiment_label))
-
-=======
->>>>>>> 835490c3
-        # Grab dicoms
         resources_list = self.scan_resource_IDs
-        # Grab what we define as resources (i.e. tech notes, non-dicoms)
-        resources_list.extend(list(self.resource_IDs.values()))
-        # Grab anything else other than snapshots (i.e. 'MUX' for OPT CU1)
         resources_list.extend(self.misc_resource_IDs)
 
         if not resources_list:
@@ -1494,13 +1360,9 @@
 
         url = ("{}/REST/experiments/{}/resources/{}/files"
                "?structure=improved&all=true&format=zip".format(
-<<<<<<< HEAD
-                   xnat.server, experiment_ID, ",".join(resources_list)))
-=======
                             xnat.server,
                             self.id,
                             ",".join(resources_list)))
->>>>>>> 835490c3
 
         if not zip_name:
             zip_name = self.name.upper() + ".zip"
