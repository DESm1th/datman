--- conflicted
+++ resolved
@@ -1526,14 +1526,7 @@
                 set the zip name will be session.name
 
         """
-<<<<<<< HEAD
-        if not self.experiment:
-            raise ValueError(f"No data found for {self.name}")
-
         resources_list = list(self.scan_resource_IDs)
-=======
-        resources_list = self.scan_resource_IDs
->>>>>>> 24645012
         resources_list.extend(self.misc_resource_IDs)
         resources_list.extend(self.resource_IDs)
 
