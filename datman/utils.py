--- conflicted
+++ resolved
@@ -483,7 +483,6 @@
             if os.path.getsize(filename) == 0:
                 os.remove(filename)
 
-<<<<<<< HEAD
 def nifti_basename(fpath):
     """
     return basename without extension (either .nii.gz or .nii)
@@ -492,7 +491,7 @@
     stem = basefpath.replace('.nii','').replace('.gz', '')
 
     return(stem)
-=======
+
 def filter_niftis(candidates):
     """
     Takes a list and returns all items that contain the extensions '.nii' or '.nii.gz'.
@@ -501,6 +500,6 @@
                                      'nii' == '.'.join(x.split('.')[1:]), files)
 
     return candidates
->>>>>>> b8b2fd12
+
 
 # vim: ts=4 sw=4 sts=4: